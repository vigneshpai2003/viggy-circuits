--- conflicted
+++ resolved
@@ -1,5 +1,3 @@
-<<<<<<< HEAD
-=======
 # Circuits
 
 This module simulates arbitrarily large electric circuits and provides the 
@@ -98,5 +96,4 @@
 plt.legend(['q', 'i', 'di/dt'])
 plt.grid(True)
 plt.show()
-```
->>>>>>> 04dbc193
+```